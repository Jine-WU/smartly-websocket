--- conflicted
+++ resolved
@@ -1,4 +1,3 @@
-<<<<<<< HEAD
 .node_repl_history
 .nyc_output
 .prettierrc
@@ -12,12 +11,4 @@
 test
 tsconfig.json
 tslint.json
-yarn*
-=======
-.npmrc
-.nyc_output
-.nyc_output
-coverage
-test
-yarn.lock
->>>>>>> 76b58cd4
+yarn*