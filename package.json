--- conflicted
+++ resolved
@@ -11,13 +11,9 @@
     "clean": "del dist && del coverage && del .nyc_output",
     "report": "nyc report --reporter=html && opn coverage/index.html",
     "coveralls": "cat ./coverage/lcov.info | ./node_modules/.bin/coveralls",
-<<<<<<< HEAD
     "lint": "tslint *.ts",
     "precommit": "lint-staged",
     "prepublishOnly": "npm run clean && npm run lint && npm run build && npm test"
-=======
-    "prepublishOnly": "npm test"
->>>>>>> 76b58cd4
   },
   "keywords": [
     "websocket",
@@ -36,7 +32,6 @@
     "ava": "^0.25.0",
     "coveralls": "^3.0.0",
     "del-cli": "^1.1.0",
-<<<<<<< HEAD
     "husky": "^0.14.3",
     "lint-staged": "^7.1.0",
     "nyc": "^11.7.3",
@@ -44,13 +39,6 @@
     "prettier": "^1.12.1",
     "rollup": "^0.58.2",
     "rollup-plugin-typescript2": "^0.14.0",
-=======
-    "html5-websocket": "^2.0.1",
-    "nyc": "^11.2.1",
-    "opn-cli": "^3.1.0",
-    "rollup": "^0.58.2",
-    "rollup-plugin-typescript2": "^0.13.0",
->>>>>>> 76b58cd4
     "tslint": "^5.10.0",
     "typescript": "^2.8.3",
     "uglify-es": "^3.3.9",
@@ -73,7 +61,7 @@
   "homepage": "https://github.com/pladaria/reconnecting-websocket#readme",
   "lint-staged": {
     "linters": {
-      "./*.{js,md,ts}": [
+      "*.{js,md,ts}, !dist/*": [
         "prettier --write",
         "git add"
       ]
